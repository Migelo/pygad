--- conflicted
+++ resolved
@@ -3,10 +3,7 @@
 
 #include <gsl/gsl_integration.h>
 #include <vector>
-<<<<<<< HEAD
-=======
 #include <map>
->>>>>>> 82516603
 
 enum KernelType {
     UNDEFINED_KERNEL,
