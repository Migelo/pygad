--- conflicted
+++ resolved
@@ -392,13 +392,8 @@
             new_name = 'form_time'
         s._load_name[new_name] = name
         s._block_avail[new_name] = s._block_avail[name]
-<<<<<<< HEAD
-        del s._block_avail[name]    # blocks should not appear twice
-=======
         if name != new_name:
-            del s._block_avail[name]    # blocks should not appear twice, could
-                                        # confuse in __dict__ (tab completion etc.)
->>>>>>> 37ef07c3
+            del s._block_avail[name]    # blocks should not appear twice
     # now the mass block is named 'mass' for all cases (HDF5 or other)
     s._block_avail['mass'] = [n>0 for n in s._N_part]
 
