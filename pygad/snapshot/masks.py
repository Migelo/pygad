--- conflicted
+++ resolved
@@ -30,20 +30,12 @@
     derive block r... done.
     load block hsml... done.
     >>> sub
-<<<<<<< HEAD
     <Snap "snap_M1196_4x_470":ball(r=60.0 [kpc]); N=198,250; z=0.000>
-    >>> sub['r'].max().in_units_of('kpc',subs=s)
-    UnitArr(9.905393e+03, units="kpc")
-    >>> SubSnap(sub,list(set(range(6))-set(gadget.families['gas'])))['r'].max().in_units_of('kpc',subs=s)
-    UnitArr(59.9997469342, units="kpc")
-=======
-    <Snap "snap_M1196_4x_470":ball(r=60.0 [kpc]); N=198,248; z=0.000>
     >>> if abs(sub['r'].max().in_units_of('Mpc',subs=s) - 9.905) > 0.01:
     ...     print sub['r'].max().in_units_of('Mpc',subs=s)
     >>> no_gas_max_r = SubSnap(sub,list(set(range(6))-set(gadget.families['gas'])))['r'].max()
     >>> if abs( no_gas_max_r.in_units_of('kpc',subs=s)  -  60.0 ) > 0.01:
     ...     print no_gas_max_r
->>>>>>> 77945656
     >>> s.to_physical_units()
     convert block hsml to physical units... done.
     convert block pos to physical units... done.
