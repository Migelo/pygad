'''
Module for convenience routines for plotting maps.

Doctests impossible, since they would require visual inspection...
'''
__all__ = ['image', 'phase_diagram']

import numpy as np
import matplotlib as mpl
from general import *
from ..units import *
from ..binning import *
from ..gadget import config
from ..snapshot import BoxMask
import warnings

def image(s, qty=None, av=None, units=None, logscale=None, surface_dens=None,
<<<<<<< HEAD
          extent=None, Npx=256, res=None, xaxis=0, yaxis=1, vlim=None, cmap=None,
          colors=None, colors_av=None, clogscale=False, clim=None, ax=None,
          showcbar=True, cbartitle=None, scaleind='line', scaleunits=None,
          fontcolor='white', interpolation='nearest', **kwargs):
=======
          extent=None, Npx=200, res=None, xaxis=0, yaxis=1, vlim=None, cmap=None,
          normcmaplum=True, desat=0.1, colors=None, colors_av=None,
          clogscale=False, clim=None, ax=None, showcbar=True, cbartitle=None,
          scaleind='line', scaleunits=None, fontcolor='white',
          interpolation='nearest', **kwargs):
>>>>>>> 337facc5
    '''
    Show an image of the snapshot.

    By default the mass is plotted with the colormap 'cubehelix' if `colors` is
    None or 'Bright' if `colors` is set. For stars only, however, the (V-band
    weighted) stellar ages are plotted with the colormap 'Age' and image luminance
    is the visual stellar luminosity (V-band); for gas only the mass-weighted
    log10(temperature) is colorcoded with 'Bright' and the image luminance is the
    surface density; and for dark matter only the colormap 'BlackGreen' is used.

    The defaults -- if `qty` and `av` are None -- are:
        for stars only:
            qty='lum_v', av=None, logscale=True, surface_dens=True
        otherwise:
            qty='mass', av=None, logscale=True, surface_dens=True
    if additionally `colors` and `colors_av` are None as well, the following
    defautls apply:
        for stars only:
            colors='age.in_units_of("Gyr")', colors_av='lum_v', cmap='Age',
            clim=[0,13], cbartitle = '(V-band weighted) age $[\mathrm{Gyr}]$'
        for gas only:
            colors='log10(temp.in_units_of("K"))', colors_av='mass', cmap='Bright',
            clim=[3.0,6.0], cbartitle=r'$\log_{10}(T\,[\mathrm{K}])$'
        for otherwise:
            cmap=('BlackGreen' if len(s.baryons)==0 else 'BlackPurple'),
            cbartitle=(r'$\log_{10}(\Sigma\,[%s])$' % units.latex())

    Args:
        s (Snap):           The (sub-)snapshot to use.
        qty (UnitQty, str): The quantity to map. It can be a UnitArr of length
                            L=len(s) and dimension 1 (i.e. shape (L,)) or a string
                            that can be passed to s.get and returns such an array.
        av (UnitQty, str):  The quantity to average over. Otherwise as 'qty'.
        units (str, Unit):  The units to plot in (qty respectively qty/area).
        logscale (bool):    Whether to plot the image luminance in log-scale.
                            Default: True
        surface_dens (bool):Whether to plot the surface density of qty rather than
                            just sum it up along the line of sight per pixel.
        extent (UnitQty):   The extent of the image. It can be a scalar and then
                            is taken to be the total side length of a square
                            around the origin or a sequence of the minima and
                            maxima of the directions: [[xmin,xmax],[ymin,ymax]]
        Npx (int, sequence):The number of pixel per side. Either an integer that
                            is taken for both sides or a pair of such, the first
                            for the x-direction, the second for the y-direction.
        res (UnitQty):      The resolution / pixel side length. If this is given,
                            Npx is ignored. It can also be either the same for
                            both, x and y, or seperate values for them.
        xaxis (int):        The coordinate for the x-axis. (0:'x', 1:'y', 2:'z')
        yaxis (int):        The coordinate for the y-axis. (0:'x', 1:'y', 2:'z')
        vlim (sequence):    The limits of the quantity for the plot.
        cmap (str,Colormap):The colormap to use. If colors==None it is applied to
                            qty, otherwise to colors. Default: 'cubehelix' if
                            `colors` is not set, else 'Bright'.
        normcmaplum (bool): If there are colors and luminance information,
                            norm the colormap's luminance.
        desat (float):      If there are colors and luminance information,
                            desaturate the colormap by this factor before norming
                            its luminance. (See `plotting.general.isolum_cmap` for
                            more information!)
        colors (UnitQty, str):
                            The array for color coding (qty is just luminance
                            unless this is None). Otherwise same as qty.
        colors_av (UnitQty, str):
                            Same as av, but for colors.
        clogscale (bool):   Whether color-code in log-scale.
        clim (sequence):    Same as vlim, but for colors.
        ax (AxesSubplot):   The axis object to plot on. If None, a new one is
                            created by plt.subplots().
        showcbar (cool):    Whether to add a colorbar (in the upper left corner
                            within the axis).
        cbartitle (str):    The title for the colorbar. In certain cases it can be
                            created automatically.
        scaleind (str):     Either 'labels' or 'line' (if not None). If it is
                            'labels', ticks and labels are drawn on the axes; if
                            'line' a bar is drawn in the lower left corner
                            indicating some scale.
        scaleunits (str, Unit):
                            If scaleind=='line', these units are used for
                            indication.
        fontcolor (str):    The color to use for the colorbar ticks and labels as
                            well as for the scale bar.
        interpolation (str):The interpolation to use between pixels. See imshow
                            for more details.
        softening (UnitQty):A list of te softening lengthes that are taken for
                            smoothing the maps of the paticle types. Is
                            consequently has to have length 6. Default: None.
        **kwargs:           Further keyword arguments are to pass to map_qty. I
                            want to mention 'softening' here, which is a list of
                            the sotening lengthes used to smooth the maps of the
                            different particle types. For more details, however,
                            see the documentation of 'map_qty'.

    Returns:
        fig (Figure):       The figure of the axis plotted on.
        ax (AxesSubplot):   The axis plotted on.
        im (AxesImage):     The image instance created.
       [cbar (Colobar):     The colorbar, if showcbar is True.]
    '''
    # setting default values for arguments
    if units is not None:
        units = Unit(units)

    if extent is None:
        extent = UnitArr([np.percentile(s['pos'][:,xaxis], [1,99]),
                          np.percentile(s['pos'][:,yaxis], [1,99])],
                         s['pos'].units)
    extent, Npx, res = grid_props(extent=extent, Npx=Npx, res=res, d=2)
    if isinstance(extent, UnitArr):
        extent = extent.in_units_of(s['pos'].units, subs=s)
    if isinstance(res, UnitArr):
        res = res.in_units_of(s['pos'].units, subs=s)

    zaxis = (set([0,1,2]) - set([xaxis, yaxis])).pop()
    assert set([xaxis, yaxis, zaxis]) == set([0,1,2])

    # mask snapshot for faster plotting
    ext3D = UnitArr(np.empty((3,2)), extent.units)
    ext3D[xaxis] = extent[0]
    ext3D[yaxis] = extent[1]
    ext3D[zaxis] = [-np.inf, +np.inf]
    s = s[BoxMask(ext3D)]

    if isinstance(qty, (list,tuple)):   # enable masking for non-standard
        qty = np.ndarray(qty)           # containers
    if isinstance(qty, np.ndarray):     # includes the derived UnitArr and SimArr
        qty = qty[mask]

    if qty is None and av is None:
        """
        if (len(s)!=0 and len(s.gas)==len(s)) \
                or (s.descriptor.endswith('gas') and len(s)==0):
            qty, av = 'mass', None
            if logscale is None:        logscale = True
            if surface_dens is None:    surface_dens = True
        """
        if (len(s)!=0 and len(s.stars)==len(s)) \
                or (s.descriptor.endswith('stars') and len(s)==0):
            qty, av = 'lum_v', None
            if logscale is None:        logscale = True
            if surface_dens is None:    surface_dens = True
        else:
            qty, av = 'mass', None
            # needed for cbartitle:
            if units is None:           units = s['mass'].units / s['pos'].units**2
            if logscale is None:        logscale = True
            if surface_dens is None:    surface_dens = True
        if colors is None and colors_av is None:
            if (len(s)!=0 and len(s.stars)==len(s)) \
                    or (s.descriptor.endswith('stars') and len(s)==0):
                colors, colors_av = 'age.in_units_of("Gyr")', 'lum_v'
                if cmap is None:        cmap = 'Age'
                if clim is None:        clim = [0,13]
                if cbartitle is None:   cbartitle = '(V-band weighted) age ' + \
                                                    '$[\mathrm{Gyr}]$'
            elif (len(s)!=0 and len(s.gas)==len(s)) \
                    or (s.descriptor.endswith('gas') and len(s)==0):
                colors, colors_av = 'log10(temp.in_units_of("K"))', 'mass'
                if cmap is None:        cmap = 'Bright'
                if clim is None:        clim = [3.0,6.0]
                if cbartitle is None:   cbartitle = r'$\log_{10}(T\,[\mathrm{K}])$'
            else:
                if cmap is None:        cmap = 'BlackGreen' if len(s.baryons)==0 \
                                                    else 'BlackPurple'
                if cbartitle is None:   cbartitle = r'$\log_{10}(\Sigma\,[%s])$' % (
                                                        units.latex() )
    if logscale is None: logscale = True
    if surface_dens is None: surface_dens = True
    if cmap is None: cmap = 'cubehelix' if colors is None else 'Bright'

    # create luminance map
    if len(s) == 0:
        if isinstance(qty,str) and units is None:
            raise RuntimeError('Snapshot is empty and no units for the image are '
                               'given -- cannot create an empty map of correct '
                               'units!')
        if vlim is None: vlim = [1,2]
        im_lum = UnitArr(vlim[0]*np.zeros(Npx),
                         units if units is not None else
                             getattr(qty,'units',None))
        px2 = np.prod(res)
    else:
        im_lum, px2 = map_qty(s, extent=extent, qty=qty, av=av, Npx=Npx, res=res,
                              xaxis=xaxis, yaxis=yaxis, **kwargs)
        if surface_dens:
            im_lum /= px2
        if units is not None:
            im_lum.convert_to(units, subs=s)
    if logscale:
        if isinstance(qty,str) and 'log' in qty:
            import sys
            print >> sys.stderr, 'WARNING: in log-scale, but "qty" already ' + \
                                 'contains "log"!'
        im_lum = np.log10(im_lum)
        if vlim is not None:
            vlim = map(np.log10, vlim)

    if vlim is None:
        tmp = im_lum[np.isfinite(im_lum)]
        if len(tmp)==0:
            raise RuntimeError('The luminance array has no finite values!')
        vlim = np.percentile(tmp, [10,99.9])
        del tmp

    if colors is None:
        im = im_lum
        clim = vlim
    elif len(s)==0:
        im = np.zeros(tuple(Npx)+(3,))  # at vlim[0] -> black with any color coding
    else:
        im_col, px2 = map_qty(s, extent=extent, qty=colors, av=colors_av, Npx=Npx,
                              res=res, xaxis=xaxis, yaxis=yaxis, **kwargs)
        if clogscale:
            im_col = np.log10(im_col)
        if clim is None:
            clim = np.percentile(im_col[np.isfinite(im_col)], [0.1,99.9])
        if normcmaplum:
            cmap = isolum_cmap(cmap, desat=desat)
        im = color_code(im_lum, im_col, cmap=cmap, vlim=vlim, clim=clim)

    if scaleunits is not None:
        extent.convert_to(scaleunits, subs=s)
    fig, ax, im = show_image(im, extent=extent, ax=ax, cmap=cmap, vlim=vlim,
                             interpolation=interpolation)

    if showcbar:
        from mpl_toolkits.axes_grid1.inset_locator import inset_axes
        cax = inset_axes(ax, width="70%", height="3%", loc=1)
        norm = mpl.colors.Normalize(vmin=clim[0], vmax=clim[1])
        cbar = mpl.colorbar.ColorbarBase(cax, cmap=cmap, norm=norm,
                                         orientation='horizontal')
        cbar.ax.tick_params(labelsize=8) 
        for tl in cbar.ax.get_xticklabels():
            tl.set_color(fontcolor)
        if cbartitle is None:
            cqty = colors if colors is not None else qty
            if isinstance(cqty,str):
                cname = cqty
                if colors is not None:
                    cunits = None if len(s)==0 else s.get(cqty).units
                else:
                    cunits = units if units is not None else None if len(s)==0 else s.get(cqty).units
            else:
                cname = ''
                cunits = units if units is not None else getattr(cqty,'units',None)
            if surface_dens and colors is None:
                if units is None and cunits is not None:
                    cunits = cunits/s['pos'].units**2
                cname = 'surface-density of ' + cname
            if cunits is None or cunits == 1:
                cunits = ''
            else:
                cunits = r'[$%s$]' % cunits.latex()
            cbartitle = cname + (' ' if (cname!='' and cunits!='') else '') + cunits
            if (logscale and colors is None) or \
                    (clogscale and colors is not None):
                cbartitle = r'$\log_{10}$(' + cbartitle + ')'
        cbar.set_label(cbartitle, color=fontcolor, fontsize=12, labelpad=12)

    if scaleind is None:
        pass
    if scaleind == 'labels':
        x_label = r'$%s$ [$%s$]' % ({0:'x',1:'y',2:'z'}[xaxis], s['pos'].units.latex())
        ax.set_xlabel(x_label)
        y_label = r'$%s$ [$%s$]' % ({0:'x',1:'y',2:'z'}[yaxis], s['pos'].units.latex())
        ax.set_ylabel(y_label)
    elif scaleind == 'line':
        width = extent[:,1] - extent[:,0]
        scale = width.min() / 4.0
        order = 10.0**int(np.log10(scale))
        if scale/order<2.0:     scale = 1.0*order
        elif scale/order<5.0:   scale = 2.0*order
        else:                   scale = 5.0*order
        from mpl_toolkits.axes_grid1.anchored_artists import AnchoredSizeBar
        asb =  AnchoredSizeBar(ax.transData, scale,
                               r'%g $%s$' % (scale, width.units.latex()),
                               loc=3, pad=0.1, borderpad=0.7, sep=12,
                               frameon=False, color=fontcolor)
        ax.add_artist(asb)
        ax.get_xaxis().set_visible(False)
        ax.get_yaxis().set_visible(False)
    else:
        warnings.warn('Unknown scaling indicator scaleind="%s"!' % scaleind)

    if showcbar:
        return fig, ax, im, cbar
    else:
        return fig, ax, im

def phase_diagram(s, rho_units='Msol/pc**3', T_units='K',
                  T_threshold=None, rho_threshold=None,
                  threshold_col='black', **kwargs):
    '''
    Plot a phase diagram with the possiblity to color code it with some other
    quantity.

    Args:
        s (Snap):               The (sub-)snapshot from which to use the gas of.
        rho_units, T_units (Unit):
                                The units to plot in.
        T_threshold, rho_threshold (UnitScalar):
                                If not None, a line at this temperature and/or
                                density is drawn.
        threshold_col (str):    The color of the threshold lines.
        **kwargs:               Further arguments are passed to scatter_map.

    Returns:
        fig (Figure):       The figure of the axis plotted on.
        ax (AxesSubplot):   The axis plotted on.
        im (AxesImage):     The image instance created.
       [cbar (Colobar):     The colorbar, if showcbar is True.]
    '''
    if 'logscale' not in kwargs:    kwargs['logscale'] = True
    if 'showcbar' not in kwargs:    kwargs['showcbar'] = False
    res = scatter_map(np.log10(s['rho'].in_units_of(rho_units)),
                      np.log10(s['temp'].in_units_of(T_units)),
                      s, **kwargs)
    if kwargs['showcbar']:
        fig, ax, im, cbar = res
    else:
        fig, ax, im = res

    if rho_threshold:
        th = UnitScalar(rho_threshold)
        try:
            th = th.in_units_of(rho_units)
        except:
            # particle threshold, take the primorial mean particle mass
            # TODO: improve?
            from ..physics import m_u
            th = ((0.75*1+0.25*4)*m_u*th).in_units_of(rho_units)
        ax.vlines( np.log10(th), ax.get_ylim()[0], ax.get_ylim()[1],
                   color=threshold_col )
    if T_threshold:
        th = UnitScalar(T_threshold)
        th = th.in_units_of(T_units)
        ax.hlines( np.log10(th), ax.get_xlim()[0], ax.get_xlim()[1],
                   color=threshold_col )

    ax.set_xlabel( r'$\log_{10}(\rho\,[%s])$' % Unit(rho_units).latex(),
                   fontsize=16 )
    ax.set_ylabel( r'$\log_{10}(T\,[%s])$' % Unit(T_units).latex(),
                   fontsize=16 )

    if kwargs['showcbar']:
        return fig, ax, im, cbar
    else:
        return fig, ax, im
<|MERGE_RESOLUTION|>--- conflicted
+++ resolved
@@ -15,18 +15,14 @@
 import warnings
 
 def image(s, qty=None, av=None, units=None, logscale=None, surface_dens=None,
-<<<<<<< HEAD
           extent=None, Npx=256, res=None, xaxis=0, yaxis=1, vlim=None, cmap=None,
           colors=None, colors_av=None, clogscale=False, clim=None, ax=None,
           showcbar=True, cbartitle=None, scaleind='line', scaleunits=None,
           fontcolor='white', interpolation='nearest', **kwargs):
-=======
-          extent=None, Npx=200, res=None, xaxis=0, yaxis=1, vlim=None, cmap=None,
           normcmaplum=True, desat=0.1, colors=None, colors_av=None,
           clogscale=False, clim=None, ax=None, showcbar=True, cbartitle=None,
           scaleind='line', scaleunits=None, fontcolor='white',
           interpolation='nearest', **kwargs):
->>>>>>> 337facc5
     '''
     Show an image of the snapshot.
 
