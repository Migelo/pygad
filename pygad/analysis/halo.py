--- conflicted
+++ resolved
@@ -6,53 +6,29 @@
     >>> from ..snapshot import Snap
     >>> s = Snap(module_dir+'../snaps/snap_M1196_4x_320', physical=True)
     >>> center = shrinking_sphere(s.stars, center=[s.boxsize/2]*3,
-    ...                           R=s.boxsize*np.sqrt(3))
+    ...                           R=s.boxsize*np.sqrt(3)) # doctest: +ELLIPSIS
     load block pos... done.
     convert block pos to physical units... done.
-<<<<<<< HEAD
-    do a shrinking sphere...
-      starting values:
-        center = [ 34999.99976045  34999.99976045  34999.99976045] [kpc]
-        R      = 1.212436e+05 [kpc]
-    load block mass... done.
-    convert block mass to physical units... done.
-    done.
-    >>> center
-    UnitArr([ 33816.9017345 ,  34601.11199658,  32681.01209451], units="kpc")
-    >>> R200, M200 = virial_info(s, center)
-    >>> print R200, M200
-    177.2100882 [kpc] 1.004540e+12 [Msol]
-=======
-    load block mass... done.
-    convert block mass to physical units... done.
-    >>> star_dists = utils.periodic_distance_to(s.stars['pos'], com, s.boxsize)
-    >>> center = shrinking_sphere(s.stars, center=com,
-    ...                           R=np.percentile(star_dists,98)/2.) # doctest: +ELLIPSIS
     do a shrinking sphere...
       starting values:
         center = ...
         R      = ...
+    load block mass... done.
+    convert block mass to physical units... done.
     done.
     >>> if np.linalg.norm( center - UnitArr([33816.9, 34601.1, 32681.0], 'kpc') ) > 1.0:
     ...     print center
     >>> R200, M200 = virial_info(s, center)
     >>> if abs(R200 - '177 kpc') > 3 or abs(M200 - '1e12 Msol') / '1e12 Msol' > 0.1:
     ...     print R200, M200
->>>>>>> 77945656
     >>> Translation(-center).apply(s)
     apply Translation to "pos" of "snap_M1196_4x_320"... done.
     >>> sub = s[s['r'] < 0.10*R200]
     derive block r... done.
-<<<<<<< HEAD
-    >>> half_mass_radius(sub.stars)
-    UnitArr(4.31281473734, units="kpc")
-    >>> eff_radius(sub, 'V', proj=None)
-=======
     >>> if abs(half_mass_radius(sub.stars) - '4.3 kpc') > '0.1 kpc':
     ...     print half_mass_radius(sub.stars)
     >>> if abs(eff_radius(sub, 'V', proj=None) - '3.3 kpc') > '0.3 kpc':
     ...     print eff_radius(sub, 'V', proj=None)
->>>>>>> 77945656
     load block form_time... done.
     derive block age... done.
     load block elements... done.
@@ -70,24 +46,6 @@
     interpolate in metallicity...
     done.
     derive block lum_v... done.
-<<<<<<< HEAD
-    UnitArr(3.27053620882, units="kpc")
-    >>> eff_radius(sub, 'V', proj=2)
-    derive block rcyl... done.
-    UnitArr(2.92146861909, units="kpc")
-    >>> half_qty_radius(sub.stars, qty='mass', proj=2)
-    UnitArr(3.77014113536, units="kpc")
-    >>> print map(str,flow_rates(s, '50 kpc'))
-    load block vel... done.
-    derive block vrad... done.
-    ['419.673898667 [Msol yr**-1]', '371.26784 [Msol yr**-1]']
-    >>> shell_flow_rates(s.gas, UnitArr([48,52],'kpc'))
-    UnitArr(-7.097851e+00, units="Msol yr**-1")
-    >>> shell_flow_rates(s.gas, UnitArr([48,52],'kpc'), 'in')
-    UnitArr(-1.463570e+01, units="Msol yr**-1")
-    >>> shell_flow_rates(s.gas, UnitArr([48,52],'kpc'), 'out')
-    UnitArr(7.53784771595, units="Msol yr**-1")
-=======
     >>> if abs(eff_radius(sub, 'V', proj=2) - '2.9') > '0.2 kpc':
     ...     print eff_radius(sub, 'V', proj=2)
     derive block rcyl... done.
@@ -104,7 +62,6 @@
     ...     print shell_flow_rates(s.gas, UnitArr([48,52],'kpc'), 'in')
     >>> if abs(shell_flow_rates(s.gas, UnitArr([48,52],'kpc'), 'out') - '7.5 Msol/yr') > '0.1 Msol/yr':
     ...     print shell_flow_rates(s.gas, UnitArr([48,52],'kpc'), 'out')
->>>>>>> 77945656
     >>> ifr, ofr = flow_rates(s.gas, '50 kpc')
 
     TODO: This inflow rate seems to be unstable between different machines...!
@@ -112,8 +69,8 @@
     ...     print ifr, ofr
     >>> eta = ofr / s.gas['sfr'].sum()
     load block sfr... done.
-    >>> print 'mass loading:', eta
-    mass loading: 1.54604865966
+    >>> if abs(eta - 1.546) > 0.01:
+    ...     print 'mass loading:', eta
 '''
 __all__ = ['shrinking_sphere', 'virial_info', 'half_qty_radius',
            'half_mass_radius', 'eff_radius', 'shell_flow_rates', 'flow_rates']
