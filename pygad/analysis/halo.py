'''
A collection of analysis functions that are somewhat connected to halo properties.

Examples:
    >>> from ..environment import module_dir
    >>> from ..snapshot import Snap
    >>> s = Snap(module_dir+'../snaps/snap_M1196_4x_320', physical=True)
    >>> import snap_props
    >>> com = snap_props.center_of_mass(s.gas)
    load block pos... done.
    convert block pos to physical units... done.
    load block mass... done.
    convert block mass to physical units... done.
    >>> star_dists = utils.periodic_distance_to(s.stars.pos, com, s.boxsize)
    >>> center = shrinking_sphere(s.stars, center=com,
    ...                           R=np.percentile(star_dists,98)/2.)
    do a shrinking sphere...
      starting values:
        center = [ 33794.24609375  34521.62109375  32648.1328125 ] [kpc]
        R      = 931.161151123 [kpc]
    done.
    >>> center
    UnitArr([ 33816.90234375,  34601.11328125,  32681.01171875],
            dtype=float32, units="kpc")
    >>> R200, M200 = virial_info(s, center)
    >>> print R200, M200
    177.000391642 [kpc] 1.001030e+12 [Msol]
    >>> Translation(-center).apply(s)
    apply Translation to "pos" of "snap_M1196_4x_320"... done.
    >>> sub = s[s.r < 0.15*R200]
    derive block r... done.
    >>> half_mass_radius(sub)
    UnitArr(12.1113256052, units="kpc")
    >>> eff_radius(sub)
    derive block rcyl... done.
    load block age... done.
    convert block age to physical units... done.
    load block elements... done.
    convert block elements to physical units... done.
    derive block H... done.
    derive block He... done.
    derive block metals... done.
    derive block Z... done.
<<<<<<< HEAD
    derive block mag... interpolate SSP tables for qty "Mbol"...
    read tables...
    table limits:
      age [yr]:    1.00e+05 - 2.00e+10
      metallicity: 1.00e-04 - 5.00e-02
    interpolate in age...
    interpolate in metallicity...
=======
    load block form_time... done.
    derive block age... done.
    load block inim... done.
    convert block inim to physical units... done.
>>>>>>> b2237fd1
    done.
    derive block lum... done.
    UnitArr(2.92262951906, units="kpc")
    >>> half_qty_radius(sub, qty='mass', proj=2)
    UnitArr(9.17572055243, units="kpc")
    >>> print map(str,flow_rates(s, '50 kpc'))
    load block vel... done.
    derive block vrad... done.
    ['420.879786667 [Msol yr**-1]', '370.061994667 [Msol yr**-1]']
    >>> ifr, ofr = flow_rates(s.gas, '50 kpc')
    >>> print ifr
    11.5465066667 [Msol yr**-1]
    >>> print ofr
    7.09649333333 [Msol yr**-1]
    >>> eta = ofr / s.gas.sfr.sum()
    load block sfr... done.
    >>> print 'mass loading:', eta
    mass loading: 1.54604865966
'''
__all__ = ['shrinking_sphere', 'virial_info', 'half_qty_radius',
           'half_mass_radius', 'eff_radius', 'shell_flow_rates', 'flow_rates']

import numpy as np
from .. import utils
from ..units import *
import sys
from ..transformation import *
from .. import gadget
from snap_props import *
from ..octree import *
from ..snapshot import *
from .. import environment

def shrinking_sphere(s, center, R, periodic=True, shrink_factor=0.93,
                     stop_N=10):
    '''
    Find the densest point by shrinking sphere technique.

    Cf. TODO: cite!!!

    Args:
        s (Snap):               The (sub-)snapshot to find the densest point for.
        center (array-like):    The center to start with.
        R (float, UnitArr, str):The initial radius.
        periodic (bool):        Whether to assume a periodic box (with the
                                sidelength of snap.props['boxsize']) or not.
        shrink_factor (float):  The factor to shrink the sphere in each step.
        stop_N (int):           If so many or less particles are left in the
                                sphere, stop.

    Returns:
        center (UnitArr):       The center.
    '''
    center = UnitQty(center,s.pos.units,subs=s,dtype=float)
    R = UnitScalar(R,s.pos.units,subs=s,dtype=float)

    if environment.verbose:
        print 'do a shrinking sphere...'
        print '  starting values:'
        print '    center = %s' % center
        print '    R      = %s' % R
        sys.stdout.flush()

    if not 0 < shrink_factor < 1:
        raise ValueError('"shrink_factor" must be in the interval (0,1)!')
    if not 0 < stop_N:
        raise ValueError('"stop_N" must be positive!')

    # for speed-up
    pos  = s.pos.view(np.ndarray)
    mass = s.mass.view(np.ndarray)
    boxsize = float(s.boxsize.in_units_of(s.pos.units))

    # this can speed up the function a lot, too
    # reduce working arrays, if the current sphere contains many less particles
    # than the current working arrays (this can speed up the function a lot)
    if len(pos) < 0.5*len(pos.base if pos.base is not None else pos):
        pos  = pos.copy()
        mass = mass.copy()

    center = center.view(np.ndarray)
    R = float(R)
    center_off = np.array([0]*3,float)  # for recentering inbetween
    indices = (np.arange(len(pos)),)    # start with all positions
    while len(indices[0]) > stop_N:
        # calculate distance from current center
        if periodic:
            r = utils.utils._ndarray_periodic_distance_to(pos[indices],
                                                          center, boxsize)
        else:
            r = dist(pos[indices], center).view(np.ndarray)
        # reduce working arrays, if the current sphere contains many less
        # particles than the current working arrays (this can speed up the
        # function a lot)
        if len(indices[0]) > 1e4 and \
                len(indices[0]) < 0.05*len(pos.base if pos.base is not None
                                               else pos):
            # with a safety-margin (but still reduce: 0.05*2**3 = 0.4)
            indices = (indices[0][np.where(r < 2.0*R)],)
            pos  = pos[indices].copy()
            mass = mass[indices].copy()
            indices = (np.arange(len(pos)),)    # start again with all positions
            continue
        # get indices of particles within the current sphere
        indices = (indices[0][np.where(r < R)],)
        # calculate the new center of mass unless there are no particles left
        if len(indices[0]) == 0: break
        center = np.tensordot(mass[indices], pos[indices], axes=1) \
                    / mass[indices].sum()
        # shrink the sphere
        R *= shrink_factor
        # fall back to non-periodic centering, if the sphere got small enough
        if periodic and R < 0.1*boxsize:
            pos = pos - center  # need a copy
            pos[pos > boxsize/2.] -= boxsize
            pos[pos < -boxsize/2.] += boxsize
            center_off = center
            center = np.array([0]*3,float)
            periodic = False

    center += center_off

    center = center.view(UnitArr)
    center.units = s.pos.units

    if environment.verbose:
        print 'done.'
        sys.stdout.flush()

    return center

def virial_info(s, center=None, odens=200.0, N_min=50):
    '''
    Return the virial radius (R_odens) and the virial mass (M_odens) of the
    structure at 'center'.
    
    The virial radius is the radius, where the average density within that radius
    is <odens> times the critical density of the universe. If the inner <N_min>
    particles do not exceed a density of <odens> times the critical density,
    R_<odens> and M_<odens> are both returned as zero.

    Args:
        s (Snap):               The (sub-)snapshot to use.
        center (array-like):    The center of the structure to calculate the
                                properties for. (default: (0,0,0))
        odens (float):          Overdensity parameter (rho/rho_crit) used as
                                threshold for calculated radius and enclosed
                                mass to be returned.
        N_min (int):            The minimum number of particles required to form
                                the halo (have a density higher than
                                odens * rho_crit).

    Returns:
        R_odens, M_odens (both UnitArr):
                                The virial radius & mass (or corresponding
                                R_odens, M_odens)

    Raises:
        RuntimeError:           If the average density of the entire
                                (sub-)snapshot is larger than <odens> times the
                                critical density.
    '''
    if center is None:
        center = [0,0,0]
    center = UnitQty(center,s.pos.units,subs=s).view(np.ndarray)

    rho_crit = s.cosmology.rho_crit(z=s.redshift)
    rho_crit = rho_crit.in_units_of(s.mass.units/s.pos.units**3, subs=s)

    # make use of the potentially precalculated derived block r
    if np.all(center==0):
        r = s.r
    else:
        r = dist(s.pos, center)
    r_ind = r.argsort()
    M_enc = np.cumsum(s.mass[r_ind])[utils.perm_inv(r_ind)]
    rho = M_enc / ((4.0 / 3.0 * np.pi) * r**3)

    if rho[r_ind[N_min]] < odens*rho_crit:
        print >> sys.stderr, 'WARNING: the mean density within the inner ' + \
                             '%d particles (' % N_min + \
                             '%.3g' % (rho[r_ind[N_min]]/rho_crit) + \
                             '*rho_crit) does not exceed %g*rho_crit ' % odens + \
                             '(rho_crit = %s)!' % UnitArr(rho_crit,
                                     (s.mass.units/s.pos.units**3).gather())
        return UnitArr(0.0,s.pos.units), UnitArr(0.0,s.mass.units)
    if rho[r_ind[-1]] > odens*rho_crit:
        raise RuntimeError('The mean density within all particles is larger ' + \
                           'than %d rho_crit (%gx)!' % (odens,
                                                        rho[r_ind[-1]]/rho_crit))

    ind_odens = np.abs(rho - odens*rho_crit).argmin()
    return UnitArr(r[ind_odens],s.pos.units), UnitArr(M_enc[ind_odens],s.mass.units)

def half_qty_radius(s, qty, Qtot=None, center=None, proj=None):
    '''
    Calculate the radius at which half of a quantity is confined in.

    Args:
        s (Snap):               The (sub-)snapshot to use.
        qty (str, UnitQty):     The quantity to calculate the half-X-radius for.
        Qtot (float, UnitArr):  The total amount of the quantity. If not given,
                                the total quantity of the (sub-)snapshot is used.
        center (array-like):    The center of the structure to calculate the
                                properties for. (default: [0,0,0])
        proj (int):             If set, do the calculation for the projection
                                along the specified axis (0=x, 1=y, 2=z).

    Returns:
        r12 (UnitArr):          The half-X-radius.
    '''
    if len(s) == 0:
        # leads to exceptions otherwise
        return UnitArr(0.0, s.pos.units)

    if center is None:
        center = UnitQty([0]*3)
    else:
        center = UnitQty(center)
    center = center.in_units_of(s.pos.units,subs=s)

    if isinstance(proj,int):
        proj_mask = tuple([i for i in xrange(3) if i!=proj])
        if len(center)==3:
            center = center[(proj_mask,)]

    if np.all(center==0):
        if isinstance(proj,int):
            r = s.rcyl if proj==2 else dist(s.pos[:,proj_mask])
        else:
            r = s.r
    else:
        r = dist(s.pos[:,proj_mask],center) if isinstance(proj,int) \
                else dist(s.pos,center)
    r_ind = r.argsort()

    if isinstance(qty,str):
        qty = s.get(qty)
    else:
        qty = UnitQty(qty)

    Q = np.cumsum(qty[r_ind])
    if Qtot is None:
        Qtot = Q[-1]
    else:
        Qtot = UnitScalar(Qtot,qty.units,subs=s,dtype=float)

    Q_half_ind = np.abs(Q - Qtot/2.).argmin()
    if Q_half_ind == len(Q)-1:
        print >> sys.stderr, 'WARNING: The half-qty radius is larger than ' + \
                             'the (sub-)snapshot passed!'
    elif Q_half_ind < 10:
        print >> sys.stderr, 'WARNING: The half-qty radius is not resolved ' + \
                             'for %s!' % s
    return UnitArr(r[r_ind][Q_half_ind], s.pos.units)

def half_mass_radius(s, M=None, center=None, proj=None):
    '''
    Calculate the (by default 3D) half-mass-radius of the structure at the center.

    For more details see analysis.half_qty_radius.

    Args:
        s (Snap):               The (sub-)snapshot to use.
        M (float, UnitArr):     The total mass.
        center (array-like):    The center of the structure. (default: [0,0,0])
        proj (int):             If set, do the calculation for the projection
                                along the specified axis (0=x, 1=y, 2=z).

    Returns:
        r12 (UnitArr):          The half-mass-radius.
    '''
    return half_qty_radius(s, qty='mass', Qtot=M, center=center)

def eff_radius(s, band=None, L=None, center=None, proj=2):
    '''
    Calculate the (by default 2D) half-light-radius of the structure at the
    center.

    For more details see analysis.half_qty_radius.

    Args:
        s (Snap):               The (sub-)snapshot to use.
        band (str):             The band in which the effective radius is
                                calculated. If it is None or 'bol', the bolometric
                                luminosity is taken.
        L (float, UnitArr):     The total luminosity.
        center (array-like):    The center of the structure. (default: [0,0,0])
        proj (int):             The axis to project along.

    Returns:
        r12 (UnitArr):          The half-light-radius.
    '''
    qty = 'lum'
    if band is not None and band != 'bol':
        qty += '_' + band.lower()
    return half_qty_radius(s.stars, qty=qty, Qtot=L, center=center, proj=proj)

def shell_flow_rates(s, Rlim, direction='both'):
    #TODO: extend to discs!
    '''
    Estimate in- and outflow rates through a spherical shell.
    
    The estimation is done by propagating the positions with constant current
    velocities, i.e. pos_new = pos_old + vel*dt. Then counting the mass that
    passed the shell of radius R.

    Args:
        s (Snap):               The (sub-)snapshot to use.
        R (UnitScalar):         The radius of the shell through which the flow is
                                estimated.
        dt (UnitScalar):        The time used for the linear extrapolation of the
                                current positions (if it is a plain number without
                                units, they are assumed to be 'Myr').

    Returns:
        ifr (UnitArr):          The estimated inflow rate.
        ofr (UnitArr):          The estimated outflow rate.
    '''
    Rlim = UnitQty(Rlim, s.r.units)
    shell = s[(Rlim[0]<s.r) & (s.r<Rlim[1])]

    if direction=='both':
        pass
    elif direction=='in':
        inshell = shell[shell.vrad < 0]
    elif direction=='out':
        inshell = shell[shell.vrad > 0]
    else:
        raise RuntimeError('unknown direction %s!' % direction)

    return shell.mass * shell.vrad / (Rlim[1]-Rlim[0])

def flow_rates(s, R, dt='3 Myr'):
    #TODO: extend to discs!
    '''
    Estimate in- and outflow rates through a spherical shell.
    
    The estimation is done by propagating the positions with constant current
    velocities, i.e. pos_new = pos_old + vel*dt. Then counting the mass that
    passed the shell of radius R.

    Args:
        s (Snap):               The (sub-)snapshot to use.
        R (UnitScalar):         The radius of the shell through which the flow is
                                estimated.
        dt (UnitScalar):        The time used for the linear extrapolation of the
                                current positions (if it is a plain number without
                                units, they are assumed to be 'Myr').

    Returns:
        ifr (UnitArr):          The estimated inflow rate.
        ofr (UnitArr):          The estimated outflow rate.
    '''
    R = UnitScalar(R, units=s.pos.units, subs=s)
    dt = UnitScalar(dt, units='Myr', subs=s)

    # predicted particle distances from center in dt
    dt.convert_to(s.r.units/s.vel.units,subs=s)     # avoid conversions of entire
                                                    # arrays
    rpred = s.r + s.vrad*dt
    of_mass = s.mass[(s.r < R) & (rpred >= R)]
    if_mass = s.mass[(s.r >= R) & (rpred < R)]

    dt.convert_to('yr',subs=s)  # to more intuitive units again
    ofr = np.sum(of_mass) / dt
    ifr = np.sum(if_mass) / dt

    return ifr, ofr
<|MERGE_RESOLUTION|>--- conflicted
+++ resolved
@@ -33,15 +33,14 @@
     UnitArr(12.1113256052, units="kpc")
     >>> eff_radius(sub)
     derive block rcyl... done.
-    load block age... done.
-    convert block age to physical units... done.
+    load block form_time... done.
+    derive block age... done.
     load block elements... done.
     convert block elements to physical units... done.
     derive block H... done.
     derive block He... done.
     derive block metals... done.
     derive block Z... done.
-<<<<<<< HEAD
     derive block mag... interpolate SSP tables for qty "Mbol"...
     read tables...
     table limits:
@@ -49,12 +48,6 @@
       metallicity: 1.00e-04 - 5.00e-02
     interpolate in age...
     interpolate in metallicity...
-=======
-    load block form_time... done.
-    derive block age... done.
-    load block inim... done.
-    convert block inim to physical units... done.
->>>>>>> b2237fd1
     done.
     derive block lum... done.
     UnitArr(2.92262951906, units="kpc")
