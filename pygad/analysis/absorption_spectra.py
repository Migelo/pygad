"""
Produce mock absorption spectra for given line transition(s) and line-of-sight(s).

Doctests:
    >>> from ..environment import module_dir
    >>> from ..snapshot import Snap
    >>> s = Snap(module_dir+'../snaps/snap_M1196_4x_320', physical=False)
    
    >>> los_arr = UnitArr([[ 34700.,  35600.],
    ...                    [ 34550.,  35500.],
    ...                    [ 35000.,  35600.]], 'ckpc/h_0')
    >>> environment.verbose = environment.VERBOSE_QUIET
    >>> for los in los_arr:
    ...     print 'l.o.s.:', los
    ...     for line in ['H1215', 'OVI1031']:
    ...         print '  ', line
    ...         for method in ['particles', 'line', 'column']:
    ...             tau, dens, temp, v_edges = mock_absorption_spectrum_of(
    ...                 s, los,
    ...                 vel_extent=UnitArr([2400.,3100.], 'km/s'),
    ...                 line=line,
    ...                 method=method,
    ...             )
    ...             N = dens.sum()
    ...             print '    N  = %.3e %s' % (N, N.units)
    ...             z_edges = velocities_to_redshifts(v_edges, z0=s.redshift)
    ...             l = UnitArr(lines[line]['l'])
    ...             l_edges = l * (1.0 + z_edges)
    ...             EW_l = EW(tau, l_edges)
    ...             print '    EW = %.3f %s' % (EW_l, EW_l.units)
    l.o.s.: [ 34700.  35600.] [ckpc h_0**-1]
       H1215
        N  = 2.301e+15 [cm**-2]
        EW = 1.401 [Angstrom]
        N  = 2.299e+15 [cm**-2]
        EW = 1.129 [Angstrom]
        N  = 2.304e+15 [cm**-2]
        EW = 1.111 [Angstrom]
       OVI1031
        N  = 7.455e+14 [cm**-2]
        EW = 0.673 [Angstrom]
        N  = 7.447e+14 [cm**-2]
        EW = 0.547 [Angstrom]
        N  = 7.462e+14 [cm**-2]
        EW = 0.539 [Angstrom]
    l.o.s.: [ 34550.  35500.] [ckpc h_0**-1]
       H1215
        N  = 5.303e+14 [cm**-2]
        EW = 0.628 [Angstrom]
        N  = 5.297e+14 [cm**-2]
        EW = 0.565 [Angstrom]
        N  = 5.309e+14 [cm**-2]
        EW = 0.559 [Angstrom]
       OVI1031
        N  = 2.252e+14 [cm**-2]
        EW = 0.281 [Angstrom]
        N  = 2.250e+14 [cm**-2]
        EW = 0.256 [Angstrom]
        N  = 2.254e+14 [cm**-2]
        EW = 0.253 [Angstrom]
    l.o.s.: [ 35000.  35600.] [ckpc h_0**-1]
       H1215
        N  = 4.382e+13 [cm**-2]
        EW = 0.289 [Angstrom]
        N  = 4.377e+13 [cm**-2]
        EW = 0.284 [Angstrom]
        N  = 4.386e+13 [cm**-2]
        EW = 0.284 [Angstrom]
       OVI1031
        N  = 1.210e+14 [cm**-2]
        EW = 0.186 [Angstrom]
        N  = 1.209e+14 [cm**-2]
        EW = 0.182 [Angstrom]
        N  = 1.211e+14 [cm**-2]
        EW = 0.182 [Angstrom]
    >>> environment.verbose = environment.VERBOSE_NORMAL
"""
__all__ = ['mock_absorption_spectrum_of', 'mock_absorption_spectrum',
           'EW', 'velocities_to_redshifts']

from ..units import Unit, UnitArr, UnitQty, UnitScalar
from ..physics import kB, m_H, c, q_e, m_e, epsilon0
from ..kernels import *
from .. import gadget
from .. import C
from .. import environment
import numpy as np

lines = {
    'H1215':     {'ion':'HI',     'l':'1215.6701 Angstrom', 'f':0.4164, 'atomwt':m_H},
    'HeII':      {'ion':'HeII',   'l': '303.918 Angstrom',  'f':0.4173, 'atomwt': '3.971 u'},
    'CIII977':   {'ion':'CIII',   'l': '977.020 Angstrom',  'f':0.7620, 'atomwt':'12.011 u'},
    'CIV1548':   {'ion':'CIV',    'l':'1548.195 Angstrom',  'f':0.1908, 'atomwt':'12.011 u'},
    'OIV787':    {'ion':'OIV',    'l': '787.711 Angstrom',  'f':0.110,  'atomwt':'15.9994 u'},
    'OVI1031':   {'ion':'OVI',    'l':'1031.927 Angstrom',  'f':0.1329, 'atomwt':'15.9994 u'},
    'NeVIII770': {'ion':'NeVIII', 'l': '770.409 Angstrom',  'f':0.103,  'atomwt':'20.180 u'},
    'MgII2796':  {'ion':'MgII',   'l':'2796.352 Angstrom',  'f':0.6123, 'atomwt':'24.305 u'},
    'SiIV1393':  {'ion':'SiIV',   'l':'1393.755 Angstrom',  'f':0.5280, 'atomwt':'28.086 u'},
}

def mock_absorption_spectrum_of(s, los, vel_extent, line, **kwargs):
    '''
    Create a mock absorption spectrum for the given line of sight (l.o.s.) for the
    given line transition.

    This function basically just calls `mock_absorption_spectrum` for the given
    line:

        if isinstance(line,str):
            line = lines[line]
        return mock_absorption_spectrum(s, los, vel_extent,
                                        line['ion'],
                                        l=line['l'], f=line['f'],
                                        atomwt=line['atomwt'],
                                        **kwargs)
    '''
    if isinstance(line,str):
        line = lines[line]
    return mock_absorption_spectrum(s, los, vel_extent,
                                    line['ion'],
                                    l=line['l'], f=line['f'],
                                    atomwt=line['atomwt'],
                                    **kwargs)

def mock_absorption_spectrum(s, los, vel_extent, ion, l, f, atomwt, Nbins=1000,
                             method='particles',
                             spatial_extent=None, spatial_res=None,
                             col_width=None, pad=7,
                             hsml='hsml', kernel=None,
                             zero_Hubble_flow_at=0,
                             xaxis=0, yaxis=1):
    """
    Create a mock absorption spectrum for the given line of sight (l.o.s.) for the
    given line transition.

    Credits to Neal Katz and Romeel Dave, who wrote a code taken as a basis for
    this one, first called 'specexbin' and later 'specexsnap' that did the same
    as in the method 'line', and who helped me with the gist of this one.
    
    Args:
        s (Snap):               The snapshot to shoot the l.o.s. though.
        los (UnitQty):          The position of the l.o.s.. By default understood
                                as in units of s['pos'], if not explicitly
                                specified.
        vel_extent (UnitQty):   The limits of the spectrum in (rest frame)
                                velocity space. Units default to 'km/s'.
        ion (str, UnitQty):     The block for the masses of the ion that generates
                                the line asked for (e.g. HI for Lyman alpha or CIV
                                for CIV1548).
                                If given as a UnitQty without units, they default
                                to those of the 'mass' block.
        l (UnitScalar):         The wavelength of the line transition. By default
                                understood in Angstrom.
        f (float):              The oscillatr strength of the line transition.
        atomwt (UnitScalar):    The atomic weight. By default interpreted in
                                atomic mass units.
        Nbins (int):            The number of bins for the spectrum.
        method (str):           How to do the binning into velocity space. The
                                available choices are:
                                * 'particles':  Create a line for each particle
                                                individually and then add them up.
                                * 'line':       First create a infinitesimal line
                                                along the l.o.s. in position space
                                                and bin the SPH quantities onto
                                                that, then for each of these bins
                                                create a line and add those up.
                                * 'column':     Same as the 'line' method, but use
                                                a square column with finite
                                                thickness (of `col_width`).
                                Note that the ionisation fractions are always
                                calculated on the particle basis, which yields to
                                inconsitencies (eps. in the thermal broadening,
                                which is done with the ion mass-weighted
                                temperature of the spatial bins, not the particle
                                temperature). This is a problem in multi-phase SPH
                                and with wind particles.
                                The particle variant, however, does not properly
                                capture sheer flows and the Hubble flow within a
                                particle.
        spatial_extent (UnitQty):
                                Ignored, if method=='particles'.
                                The extent in the spatial bins along the l.o.s..
                                If not units are provided, it is assumed it is
                                given in those of s['pos'].
        spatial_res (UnitScalar):
                                Ignored, if method=='particles'.
                                The resolution of the spatial bins. If not units
                                are provided, it is assumed it is given in those
                                of s['pos']. Defaults to the 0.1% quantile of the
                                smoothing lengths of the given snapshot.
        col_width (UnitScalar): Ignored, if method!='column'.
                                Defines the side length of the column.
        pad (int):              Ignored, if method!='column'.
                                Pad this number of voxels into each direction
                                around the column. Needed in order to make use of
                                the S-normation in the 3D binning (ensuring
                                integral conservation); see SPH_to_3Dgrid for more
                                information.
        hsml (str, UnitQty, Unit):
                                The smoothing lengths to use. Can be a block name,
                                a block itself or a Unit that is taken as constant
                                volume for all particles.
        kernel (str):           The kernel to use for smoothing. (By default use
                                the kernel defined in `gadget.cfg`.)
        zero_Hubble_flow_at (UnitScalar):
                                The position along the l.o.s. where there is no
                                Hubble flow. If not units are given, they are
                                assume to be those of s['pos'].
        xaxis/yaxis (int):      The x- and y-axis for the l.o.s.. The implicitly
                                defined z-axis goes along the l.o.s.. The axis
                                must be chosen from [0,1,2].

    Returns:
        taus (np.ndarray):      The optical depths for the velocity bins.
        los_dens (UnitArr):     The column densities restricted to the velocity
                                bins (in cm^-2).
        los_temp (UnitArr):     The (mass-weighted) particle temperatures
                                restricted to the velocity bins (in K).
        v_edges (UnitArr):      The velocities at the bin edges.
    """
    # internally used units
    v_units = Unit('km/s')
    l_units = Unit('cm')

    los = UnitQty(los, s['pos'].units, dtype=float, subs=s)
    vel_extent = UnitQty(vel_extent, 'km/s', dtype=float, subs=s)
    l = UnitScalar(l, 'Angstrom')
    f = float(f)
    atomwt = UnitScalar(atomwt, 'u')
    zaxis = (set([0,1,2]) - set([xaxis,yaxis])).pop()
    if set([xaxis,yaxis,zaxis]) != set([0,1,2]):
        raise ValueError("x- and y-axis must be in [0,1,2] and different!")
    if kernel is None:
        kernel = gadget.general['kernel']
    zero_Hubble_flow_at = UnitScalar(zero_Hubble_flow_at, s['pos'].units, subs=s)

    b_0 = np.sqrt(2.0 * kB * UnitScalar('1 K') / atomwt)
    b_0.convert_to(v_units)
    s0 = q_e**2 / (4. * epsilon0 * m_e * c)
    Xsec = f * s0 * l
    Xsec = Xsec.in_units_of(l_units**2 * v_units, subs=s)

    if environment.verbose >= environment.VERBOSE_NORMAL:
        print 'create a mock absorption spectrum:'
        print '  at', los
        if isinstance(ion,str):
            print '  for', ion, 'at lambda =', l
        else:
            print '  at lambda =', l
        print '  with oscillator strength f =', f
        print '  => Xsec =', Xsec
        print '  and atomic weight', atomwt
        print '  => b(T=1e4K) =', b_0*np.sqrt(1e4)
        print '  using kernel "%s"' % kernel

    v_edges = UnitArr(np.linspace(vel_extent[0], vel_extent[1], Nbins+1),
                      vel_extent.units)

    # get ne number of ions per particle
    if isinstance(ion,str):
        ion = s.gas.get(ion)
    else:
        ion = UnitQty(ion, units=s['mass'].units, subs=s)
    # double precision needed in order not to overflow
    # 1 Msol / 1 u = 1.2e57, float max = 3.4e38, but double max = 1.8e308
    n = (ion.astype(np.float64) / atomwt).in_units_of(1, subs=s)
    n = n.view(np.ndarray).astype(np.float64)

    if method != 'particles':
        # do SPH smoothing along the l.o.s.
        if spatial_extent is None:
            spatial_extent = [ np.min( s.gas['pos'][:,zaxis] ),
                               np.max( s.gas['pos'][:,zaxis] ) ]
            spatial_extent = UnitArr(spatial_extent, spatial_extent[-1].units)
            if 1.01 * s.boxsize > spatial_extent.ptp() > 0.8 * s.boxsize:
                # the box seems to be full with gas
                missing = s.boxsize - spatial_extent.ptp()
                spatial_extent[0] -= missing / 2.0
                spatial_extent[1] += missing / 2.0
            spatial_extent.convert_to(s['pos'].units, subs=s)
        else:
            spatial_extent = UnitQty( spatial_extent, s['pos'].units, subs=s )

        if spatial_res is None:
            spatial_res = UnitArr(np.percentile(s.gas['hsml'], .1),
                                  s.gas['hsml'].units)
        spatial_res = UnitScalar(spatial_res, s['pos'].units, subs=s)
        N = int(max( 1e3,
                     2.*(spatial_extent.ptp()/spatial_res).in_units_of(1,subs=s) ))

        if method == 'column':
            # do some padding in the 3D binning in order to use the the normation
            # process
            pad = int(pad)
            Npx = (1+2*pad)*np.ones(3, dtype=int)
            Npx[zaxis] = N
            # mask for getting the middle column of interest
            m = [pad] * 3
            m[zaxis] = slice(None)

            if col_width is None:
                col_width = spatial_res
            col_width = UnitScalar(col_width, s['pos'].units, subs=s)
            w = ((0.5+2.*pad) * col_width).in_units_of(los.units, subs=s)
            extent = UnitArr(np.empty((3,2), dtype=float), los.units)
            extent[xaxis] = [los[0]-w, los[0]+w]
            extent[yaxis] = [los[1]-w, los[1]+w]
            extent[zaxis] = spatial_extent

            binargs = {
                    'extent':   extent,
                    'Npx':      Npx,
                    'kernel':   kernel,
                    'dV':       'dV',
                    'hsml':     hsml,
                    'normed':   True,
            }

            # restrict to particles intersecting the l.o.s. column:
            sub = s.gas[ (s.gas['pos'][:,xaxis] - s.gas['hsml'] < los[0] + col_width) &
                         (s.gas['pos'][:,xaxis] + s.gas['hsml'] > los[0] - col_width) &
                         (s.gas['pos'][:,yaxis] - s.gas['hsml'] < los[1] + col_width) &
                         (s.gas['pos'][:,yaxis] + s.gas['hsml'] > los[1] - col_width) ]

            dV = sub['dV'].in_units_of(sub['pos'].units**3)

            if environment.verbose >= environment.VERBOSE_NORMAL:
                print '  using an spatial extent of:', spatial_extent
                print '  ... with %d bins of size %sx%s^2' % (N, col_width, spatial_res)

            from ..binning import SPH_to_3Dgrid
            def bin_func(s, qty, **args):
                Q, px = SPH_to_3Dgrid(sub, qty, **args)
                Q     = Q[m].reshape(N) * np.prod(px)
                return Q, px

            n_parts = n[sub._mask]
            n   , px    = bin_func(sub, n_parts/dV, **binargs)
            non0n       = (n!=0)
            vel , px    = bin_func(sub, n_parts*sub['vel'][:,zaxis]/dV,
                                   **binargs)
            vel[non0n]  = vel[non0n] / n[non0n]
            # average sqrt(T), since thats what the therm. broadening scales with
            temp, px    = bin_func(sub, n_parts*np.sqrt(sub['temp'])/dV,
                                   **binargs)
            temp[non0n] = temp[non0n] / n[non0n]
            temp      **= 2
            # we actually need the column densities, not the number of particles
            n          /= np.prod(px[(xaxis,yaxis),])

            # the z-coordinates for the Hubble flow
            los_pos     = UnitArr(np.linspace(spatial_extent[0],
                                              spatial_extent[1]-px[zaxis], N),
                                  spatial_extent.units)
        elif method == 'line':
            binargs = {
                    'los':      los,
                    'extent':   spatial_extent,
                    'Npx':      N,
                    'kernel':   kernel,
                    'dV':       'dV',
                    'hsml':     hsml,
                    'xaxis':    xaxis,
                    'yaxis':    yaxis,
            }

            # restrict to particles intersecting the l.o.s.:
            sub = s.gas[ (s.gas['pos'][:,xaxis] - s.gas['hsml'] < los[0]) &
                         (s.gas['pos'][:,xaxis] + s.gas['hsml'] > los[0]) &
                         (s.gas['pos'][:,yaxis] - s.gas['hsml'] < los[1]) &
                         (s.gas['pos'][:,yaxis] + s.gas['hsml'] > los[1]) ]

            dV = sub['dV'].in_units_of(sub['pos'].units**3)

            if environment.verbose >= environment.VERBOSE_NORMAL:
                print '  using an spatial extent of:', spatial_extent
                print '  ... with %d bins of length %s' % (N, spatial_res)

            from ..binning import SPH_3D_to_line
            bin_func = SPH_3D_to_line
            def bin_func(s, qty, **args):
                Q, px = SPH_3D_to_line(sub, qty, **args)
                Q    /= px
                Q.units = Q.units.gather()
                return Q, px

            n_parts = n[sub._mask]
            n   , px    = bin_func(sub, n_parts/dV, **binargs)
            # we actually need the column densities, not the number of particles
            n          *= px
            # for averaging, we want the integral over n_parts, not its density
            n_  , px    = bin_func(sub, n_parts, **binargs)
            non0n       = (n_!=0)
            vel , px    = bin_func(sub, n_parts*sub['vel'][:,zaxis],
                                   **binargs)
            vel[non0n]  = vel[non0n] / n_[non0n]
            # average sqrt(T), since thats what the therm. broadening scales with
            temp, px    = bin_func(sub, n_parts*np.sqrt(sub['temp']),
                                   **binargs)
            temp[non0n] = temp[non0n] / n_[non0n]
            temp      **= 2

            # the z-coordinates for the Hubble flow
            los_pos     = UnitArr(np.linspace(spatial_extent[0],
                                              spatial_extent[1]-px, N),
                                  spatial_extent.units)
        else:
<<<<<<< HEAD
            spatial_res = UnitScalar(spatial_res, s['pos'].units, subs=s)
            N = int(max( 1e3,
                         2.*(spatial_extent.ptp()/spatial_res).in_units_of(1,subs=s) ))

        # do some padding in the 3D binning in order to use the the normation
        # process
        pad = 0 #7
        Npx = (1+2*pad)*np.ones(3, dtype=int)
        Npx[zaxis] = N
        m = [pad] * 3
        m[zaxis] = slice(None)

        w = ((0.5+2.*pad) * spatial_res).in_units_of(los.units, subs=s)
        extent = UnitArr(np.empty((3,2), dtype=float), los.units)
        extent[xaxis] = [los[0]-w, los[0]+w]
        extent[yaxis] = [los[1]-w, los[1]+w]
        extent[zaxis] = spatial_extent

        if environment.verbose >= environment.VERBOSE_NORMAL:
            print '  using an spatial extent of:', spatial_extent
            print '  ... with %d bins of size %s^3' % (N, spatial_res)
        # restrict to particles intersecting the l.o.s.:
        sub = s.gas[ (s.gas['pos'][:,xaxis] - s.gas['hsml'] < los[0]) &
                     (s.gas['pos'][:,xaxis] + s.gas['hsml'] > los[0]) &
                     (s.gas['pos'][:,yaxis] - s.gas['hsml'] < los[1]) &
                     (s.gas['pos'][:,yaxis] + s.gas['hsml'] > los[1]) ]
        dV = sub['dV'].in_units_of(sub['pos'].units**3)
        gridargs = {
                'extent':   extent,
                'Npx':      Npx,
                'kernel':   kernel,
                'dV':       dV,
                'hsml':     hsml,
                'normed':   True,
        }
        n_parts = n[sub._mask]
        n   , px    = SPH_to_3Dgrid(sub, n_parts/dV, **gridargs)
        n           = n[m].reshape(N) * np.prod(px)
        non0n       = (n!=0)
        vel , px    = SPH_to_3Dgrid(sub, n_parts*sub['vel'][:,zaxis]/dV,
                                    **gridargs)
        vel         = vel[m].reshape(N) * np.prod(px)
        vel[non0n]  = vel[non0n] / n[non0n]
        # average sqrt(T), since thats what the therm. broadening scales with
        temp, px    = SPH_to_3Dgrid(sub, n_parts*np.sqrt(sub['temp'])/dV,
                                    **gridargs)
        temp        = temp[m].reshape(N) * np.prod(px)
        temp[non0n] = temp[non0n] / n[non0n]
        temp      **= 2
        # `hsml` here is the pixel size, needed for calculating column densities
        hsml        = px[(xaxis,yaxis),]
        pos         = None  # no use of positions in the C function
        # the z-coordinates for the Hubble flow
        los_pos     = UnitArr(np.linspace(extent[zaxis][0],
                                  extent[zaxis][1]-px[zaxis], Npx[zaxis]),
                      extent.units)
=======
            raise ValueError("Unkown method '%s'!" % method)
>>>>>>> 6ed8ee3a

        n.convert_to(l_units**-2, subs=s)
        pos = None  # no use of positions in the C function
        hsml = None  # no use of smoothing lengths in the C function
        # inplace conversion possible (later conversion does not add to runtime!)
        vel.convert_to(v_units, subs=s)
        temp.convert_to('K', subs=s)
    else:
        pos = s.gas['pos'][:,(xaxis,yaxis)]
        vel = s.gas['vel'][:,zaxis]
        temp = s.gas['temp']
        if temp.base is not None:
            temp.copy()

        if isinstance(hsml, str):
            hsml = s.gas[hsml]
        elif isinstance(hsml, (Number, Unit)):
            hsml = UnitScalar(hsml,s['pos'].units) * np.ones(len(s.gas),dtype=np.float64)
        else:
            hsml = UnitQty(hsml, s['pos'].units, subs=s)
        if hsml.base is not None:
            hsml.copy()

        N = len(s.gas)

        # the z-coordinates for the Hubble flow
        los_pos = s.gas['pos'][:,zaxis]

    # add the Hubble flow
    zero_Hubble_flow_at.convert_to(los_pos.units, subs=s)
    H_flow = s.cosmology.H(s.redshift) * (los_pos - zero_Hubble_flow_at)
    H_flow.convert_to(vel.units, subs=s)
    vel = vel + H_flow

    if pos is not None:
        pos = pos.astype(np.float64).in_units_of(l_units,subs=s).view(np.ndarray).copy()
    vel  = vel.astype(np.float64).in_units_of(v_units,subs=s).view(np.ndarray).copy()
    temp = temp.in_units_of('K',subs=s).view(np.ndarray).astype(np.float64)
    if hsml is not None:
        hsml = hsml.in_units_of(l_units,subs=s).view(np.ndarray).astype(np.float64)

    los = los.in_units_of(l_units,subs=s) \
             .view(np.ndarray).astype(np.float64).copy()
    vel_extent = vel_extent.in_units_of(v_units,subs=s) \
                           .view(np.ndarray).astype(np.float64).copy()

    b_0 = float(b_0.in_units_of(v_units, subs=s))
    Xsec = float(Xsec.in_units_of(l_units**2 * v_units, subs=s))

    taus = np.empty(Nbins, dtype=np.float64)
    los_dens = np.empty(Nbins, dtype=np.float64)
    los_temp = np.empty(Nbins, dtype=np.float64)
    C.cpygad.absorption_spectrum(method == 'particles',
                                 C.c_size_t(N),
                                 C.c_void_p(pos.ctypes.data) if pos is not None else None,
                                 C.c_void_p(vel.ctypes.data),
                                 C.c_void_p(hsml.ctypes.data) if hsml is not None else None,
                                 C.c_void_p(n.ctypes.data),
                                 C.c_void_p(temp.ctypes.data),
                                 C.c_void_p(los.ctypes.data),
                                 C.c_void_p(vel_extent.ctypes.data),
                                 C.c_size_t(Nbins),
                                 C.c_double(b_0),
                                 C.c_double(Xsec),
                                 C.c_void_p(taus.ctypes.data),
                                 C.c_void_p(los_dens.ctypes.data),
                                 C.c_void_p(los_temp.ctypes.data),
                                 C.create_string_buffer(kernel),
                                 C.c_double(s.boxsize.in_units_of(l_units))
    )

    los_dens = UnitArr(los_dens, 'cm**-2')
    los_temp = UnitArr(los_temp, 'K')

    if environment.verbose >= environment.VERBOSE_NORMAL:
        # if called with bad parameters sum(taus)==0 and, hence, no normation
        # possible:
        try:
            # calculate parameters
            z_edges = velocities_to_redshifts(v_edges, z0=s.redshift)
            l_edges = l * (1.0 + z_edges)
            EW_l = EW(taus, l_edges)
            extinct = np.exp(-np.asarray(taus))
            v_mean = UnitArr( np.average((v_edges[:-1]+v_edges[1:])/2.,
                                         weights=extinct), v_edges.units )
            l_mean = UnitArr( np.average((l_edges[:-1]+l_edges[1:])/2.,
                                         weights=extinct), l_edges.units )
            print 'created line with:'
            print '  EW =', EW_l
            print '  v0 =', v_mean
            print '  l0 =', l_mean
        except:
            pass

    return taus, los_dens, los_temp, v_edges

def EW(taus, edges):
    '''
    Calculate the equivalent width of the given line / spectrum.
    
    Args:
        taus (array-like):  The optical depths in the bins.
        edges (UnitQty):    The edges of the bins. May (/should) have units.

    Returns:
        EW (float, UnitScalar):     The equivalent width in the given space (i.e.
                                    the units of the edges).
    '''
    if len(taus)+1 != len(edges):
        raise ValueError("The length of the edges does not match the length of " +
                         "the optical depths!")
    EW = np.sum( (1.0 - np.exp(-np.asarray(taus))) * (edges[1:]-edges[:-1]) )
    return EW

def velocities_to_redshifts(v_edges, z0=0.0):
    '''
    Convert velocities to redshifts, assuming an additional cosmological redshift.
    '''
    z_edges = (v_edges / c).in_units_of(1).view(np.ndarray)
    if z0 != 0.0:   # avoid multiplication of 1.
        z_edges = (1.+z_edges)*(1.+z0) - 1.
    return z_edges
<|MERGE_RESOLUTION|>--- conflicted
+++ resolved
@@ -405,66 +405,7 @@
                                               spatial_extent[1]-px, N),
                                   spatial_extent.units)
         else:
-<<<<<<< HEAD
-            spatial_res = UnitScalar(spatial_res, s['pos'].units, subs=s)
-            N = int(max( 1e3,
-                         2.*(spatial_extent.ptp()/spatial_res).in_units_of(1,subs=s) ))
-
-        # do some padding in the 3D binning in order to use the the normation
-        # process
-        pad = 0 #7
-        Npx = (1+2*pad)*np.ones(3, dtype=int)
-        Npx[zaxis] = N
-        m = [pad] * 3
-        m[zaxis] = slice(None)
-
-        w = ((0.5+2.*pad) * spatial_res).in_units_of(los.units, subs=s)
-        extent = UnitArr(np.empty((3,2), dtype=float), los.units)
-        extent[xaxis] = [los[0]-w, los[0]+w]
-        extent[yaxis] = [los[1]-w, los[1]+w]
-        extent[zaxis] = spatial_extent
-
-        if environment.verbose >= environment.VERBOSE_NORMAL:
-            print '  using an spatial extent of:', spatial_extent
-            print '  ... with %d bins of size %s^3' % (N, spatial_res)
-        # restrict to particles intersecting the l.o.s.:
-        sub = s.gas[ (s.gas['pos'][:,xaxis] - s.gas['hsml'] < los[0]) &
-                     (s.gas['pos'][:,xaxis] + s.gas['hsml'] > los[0]) &
-                     (s.gas['pos'][:,yaxis] - s.gas['hsml'] < los[1]) &
-                     (s.gas['pos'][:,yaxis] + s.gas['hsml'] > los[1]) ]
-        dV = sub['dV'].in_units_of(sub['pos'].units**3)
-        gridargs = {
-                'extent':   extent,
-                'Npx':      Npx,
-                'kernel':   kernel,
-                'dV':       dV,
-                'hsml':     hsml,
-                'normed':   True,
-        }
-        n_parts = n[sub._mask]
-        n   , px    = SPH_to_3Dgrid(sub, n_parts/dV, **gridargs)
-        n           = n[m].reshape(N) * np.prod(px)
-        non0n       = (n!=0)
-        vel , px    = SPH_to_3Dgrid(sub, n_parts*sub['vel'][:,zaxis]/dV,
-                                    **gridargs)
-        vel         = vel[m].reshape(N) * np.prod(px)
-        vel[non0n]  = vel[non0n] / n[non0n]
-        # average sqrt(T), since thats what the therm. broadening scales with
-        temp, px    = SPH_to_3Dgrid(sub, n_parts*np.sqrt(sub['temp'])/dV,
-                                    **gridargs)
-        temp        = temp[m].reshape(N) * np.prod(px)
-        temp[non0n] = temp[non0n] / n[non0n]
-        temp      **= 2
-        # `hsml` here is the pixel size, needed for calculating column densities
-        hsml        = px[(xaxis,yaxis),]
-        pos         = None  # no use of positions in the C function
-        # the z-coordinates for the Hubble flow
-        los_pos     = UnitArr(np.linspace(extent[zaxis][0],
-                                  extent[zaxis][1]-px[zaxis], Npx[zaxis]),
-                      extent.units)
-=======
             raise ValueError("Unkown method '%s'!" % method)
->>>>>>> 6ed8ee3a
 
         n.convert_to(l_units**-2, subs=s)
         pos = None  # no use of positions in the C function
